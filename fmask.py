--- conflicted
+++ resolved
@@ -134,11 +134,7 @@
     return theano.function([v0_swir2, v0_bt1, v1_ndsi, v1_ndvi], e1_basic_test)(swir2_reflectance, tirs1_bt, ndsi, ndvi)
 
 
-<<<<<<< HEAD
-def logistic_function(lt: float, gt: float, width_factor=200.0):
-=======
 def logistic_function(lt: float, gt: float, width_factor=1.0):
->>>>>>> 7b95b088
     return 1 / (1 + tt.exp(width_factor * (lt - gt)))
 
 
@@ -154,11 +150,7 @@
 
 
 def test_clearsky_water(water: pandas.Series, swir2_reflectance: pandas.Series) -> pandas.Series:
-<<<<<<< HEAD
-    e7_clearsky_water = v1 * logistic_function(20, v0_swir2, 9999)
-=======
     e7_clearsky_water = v1 * logistic_function(v0_swir2, 0.03, 20)
->>>>>>> 7b95b088
     return theano.function([v1, v0_swir2], e7_clearsky_water)(water, swir2_reflectance)
 
 
